--- conflicted
+++ resolved
@@ -26,7 +26,6 @@
  */
 
 #include <stddef.h>
-#include "cryptoauthlib.h"
 #include "atca_cfgs.h"
 #include "atca_iface.h"
 #include "atca_device.h"
@@ -39,16 +38,6 @@
 
 /** \brief default configuration for an ECCx08A device */
 ATCAIfaceCfg cfg_ateccx08a_i2c_default = {
-<<<<<<< HEAD
-    .iface_type             = ATCA_I2C_IFACE,
-    .devtype                = ATECC608A,
-    .atcai2c.slave_address  = 0xC0,
-    .atcai2c.bus            = 1,
-    .atcai2c.baud           = 400000,
-    //.atcai2c.baud = 100000,
-    .wake_delay             = 1500,
-    .rx_retries             = 20
-=======
     .iface_type                 = ATCA_I2C_IFACE,
     .devtype                    = ATECC608A,
     {
@@ -59,7 +48,6 @@
     },
     .wake_delay                 = 1500,
     .rx_retries                 = 20
->>>>>>> b5696829
 };
 
 /** \brief default configuration for an ECCx08A device on the logical SWI bus over UART*/
@@ -100,7 +88,6 @@
         .atcahid.packetsize      = 64,
     }
 };
-
 
 /** \brief default configuration for a SHA204A device on the first logical I2C bus */
 ATCAIfaceCfg cfg_atsha204a_i2c_default = {
